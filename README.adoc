= arduino-cli
Alessandro Sanino <a.sanino@bcmi-labs.cc>

https://drone.arduino.cc/bcmi-labs/arduino-cli[image:https://drone.arduino.cc/api/badges/bcmi-labs/arduino-cli/status.svg[Build Status]]

Arduino CLI is a tool to access all Arduino Create API from Command Line.
It implements all functions provided by web version of Arduino Create.

== Installation 
 . `git clone` this repository into a folder of your choice
 . Add '/path/to/arduino-cli/folder' to your PATH environment variable
 . Reload shell configuration or reboot


== Compiling
There are two ways to execute the project:

. By running the go main file.
+
[source, bash]
----
$ go run main.go ARGS
----
. By compiling then running the go program.
+
[source, bash]
----
$ go build -o arduino
$ ./arduino ARGS
----

If you want autocompletion and manpages you have to compile and execute (second way)

And you're done, now let's see how to use the CLI.

== Usage : An example

A general call is
[source, bash]
----
  $ arduino [COMMAND] [options]
----

To see the full list of commands, call one of the following:
[source, bash]
----
  $ arduino help [COMMAND]
  $ arduino [COMMAND] -h
  $ arduino [COMMAND] --help
----

Here is the output from help command `arduino help`:
----
Arduino Create Command Line Interface (arduino-cli)

Usage:
  arduino [flags]
  arduino [command]

Available Commands:
  core        Arduino Core operations
  help        Help about any command
  lib         Arduino commands about libraries
  version     Shows version Number of arduino

Flags:
      --config string        config file (default is $HOME/.arduino.yaml)
      --format string        the output format, can be [text|json] (default "text")
      --generate-docs        generates the docs for the CLI and puts it in docs folder
  -h, --help                 help for arduino
  -v, --verbose count[=-1]   enables verbose output (use more times for a higher level)

Use "arduino [command] --help" for more information about a command.
----

== Contributing

To contribute to this project:

<<<<<<< HEAD
. `git clone` this repository
. Create a new branch with the name `feature-to-implement` or `bug-to-fix`
. Code your contribution and push to your branch
. Ask a Pull Request

== Tips and Tricks
==== Download all libraries of the current library index:
[source, bash]
----
$ arduino lib search | tr "\n" " " | xargs arduino lib install
----
Same trick can be used on cores as well:
[source, bash]
----
$ arduino core search | tr "\n" " " | xargs arduino core install
----
And with the `download` command:
[source, bash]
----
$ arduino lib search | tr "\n" " " | xargs arduino lib download
$ arduino core search | tr "\n" " " | xargs arduino core download
----
=======
. `git clone` this repository.
. Create a new branch with the name `feature-to-implement` or `bug-to-fix`.
. Code your contribution and push to your branch.
. Make a PR (Pull Request).
>>>>>>> c388a83b
<|MERGE_RESOLUTION|>--- conflicted
+++ resolved
@@ -77,7 +77,6 @@
 
 To contribute to this project:
 
-<<<<<<< HEAD
 . `git clone` this repository
 . Create a new branch with the name `feature-to-implement` or `bug-to-fix`
 . Code your contribution and push to your branch
@@ -99,10 +98,4 @@
 ----
 $ arduino lib search | tr "\n" " " | xargs arduino lib download
 $ arduino core search | tr "\n" " " | xargs arduino core download
-----
-=======
-. `git clone` this repository.
-. Create a new branch with the name `feature-to-implement` or `bug-to-fix`.
-. Code your contribution and push to your branch.
-. Make a PR (Pull Request).
->>>>>>> c388a83b
+----